--- conflicted
+++ resolved
@@ -96,11 +96,7 @@
 
     def on_epoch_begin(self, args, state, control, **kwargs):
         self.epoch_start = time.time()
-<<<<<<< HEAD
-        print(kwargs["model"].get_input_embeddings().weight.data.shape)
-=======
         print(kwargs["model"].get_input_embeddings().weight.shape)
->>>>>>> 8c37aba9
 
     def on_step_begin(self, args, state, control, **kwargs):
         self.counter += 1
